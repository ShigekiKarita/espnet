--- conflicted
+++ resolved
@@ -45,14 +45,10 @@
                         help='Filename of train label data (json)')
     parser.add_argument('--valid-json', type=str, default=None,
                         help='Filename of validation label data (json)')
-<<<<<<< HEAD
     # network archtecture
     parser.add_argument('--ntype', type=str, default='e2e',
                         choices=['e2e', 'transformer'],
                         help='network type')
-=======
-    # network architecture
->>>>>>> d583fec5
     # encoder
     parser.add_argument('--etype', default='blstmp', type=str,
                         choices=['blstm', 'blstmp', 'vggblstmp', 'vggblstm'],
@@ -173,14 +169,11 @@
                         help='Gradient norm threshold to clip')
     parser.add_argument('--num-save-attention', default=3, type=int,
                         help='Number of samples of attention to be saved')
-<<<<<<< HEAD
-
-    from espnet.nets.e2e_asr_transformer_th import add_transformer_arguments
+
+    from espnet.nets.pytorch_backend.e2e_transformer import add_transformer_arguments
     add_transformer_arguments(parser)
-    args = parser.parse_args()
-=======
+
     args = parser.parse_args(args)
->>>>>>> d583fec5
 
     # logging info
     if args.verbose > 0:
