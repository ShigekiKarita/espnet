--- conflicted
+++ resolved
@@ -33,11 +33,7 @@
 import espnet.lm.pytorch_backend.lm as lm_pytorch
 from espnet.nets.asr_interface import ASRInterface
 from espnet.nets.pytorch_backend.e2e_asr import pad_list
-<<<<<<< HEAD
-from espnet.nets.pytorch_backend.e2e_asr import StreamingE2E
 from espnet.nets.pytorch_backend.e2e_mt import E2E as NMT
-
-=======
 from espnet.nets.pytorch_backend.streaming.segment import SegmentStreamingE2E
 from espnet.nets.pytorch_backend.streaming.window import WindowStreamingE2E
 from espnet.transform.spectrogram import IStft
@@ -47,13 +43,13 @@
 from espnet.utils.dynamic_import import dynamic_import
 from espnet.utils.io_utils import LoadInputsAndTargets
 from espnet.utils.training.batchfy import make_batchset
->>>>>>> 6c08b938
 from espnet.utils.training.iterators import ShufflingEnabler
 from espnet.utils.training.iterators import ToggleableShufflingMultiprocessIterator
 from espnet.utils.training.iterators import ToggleableShufflingSerialIterator
 from espnet.utils.training.tensorboard_logger import TensorboardLogger
 from espnet.utils.training.train_utils import check_early_stop
 from espnet.utils.training.train_utils import set_early_stop
+
 
 import matplotlib
 matplotlib.use('Agg')
@@ -213,16 +209,9 @@
             xs_pad = pad_list([torch.from_numpy(x).float() for x in xs], 0).to(device)
 
         ilens = torch.from_numpy(ilens).to(device)
-<<<<<<< HEAD
-        if isinstance(ys[0], list):
-            ys_pad = pad_list([torch.from_numpy(y[0]).long() for y in ys], self.ignore_id).to(device)
-        else:
-            ys_pad = pad_list([torch.from_numpy(y).long() for y in ys], self.ignore_id).to(device)
-=======
         # NOTE: this is for multi-task learning (e.g., speech translation)
         ys_pad = pad_list([torch.from_numpy(np.array(y[0]) if isinstance(y, tuple) else y).long()
                            for y in ys], self.ignore_id).to(device)
->>>>>>> 6c08b938
 
         return xs_pad, ilens, ys_pad
 
