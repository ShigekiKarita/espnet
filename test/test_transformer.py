--- conflicted
+++ resolved
@@ -1,3 +1,4 @@
+import numpy
 import torch
 
 import espnet.nets.e2e_asr_transformer_th as T
@@ -27,11 +28,13 @@
     # http://nlp.seas.harvard.edu/2018/04/03/attention.html
     "Mask out subsequent positions."
     attn_shape = (1, size, size)
-    subsequent_mask = np.triu(np.ones(attn_shape), k=1).astype('uint8')
+    subsequent_mask = numpy.triu(numpy.ones(attn_shape), k=1).astype('uint8')
     return torch.from_numpy(subsequent_mask) == 0
 
 def test_mask():
     m = T.subsequent_mask(3)
+    print(m)
+    print(subsequent_mask(3))
     assert (m.unsqueeze(0) == subsequent_mask(3)).all()
     # assert m.tolist() == [[[1, 1, 1], [0, 1, 1], [0, 0, 1]]]
 
@@ -132,9 +135,6 @@
 
 
 if __name__ == "__main__":
-    # test_transformer()
-<<<<<<< HEAD
-    test_mask()
-=======
-    test_transformer_parallel()
->>>>>>> e8f1c47f
+    test_transformer()
+    # test_mask()
+    # # test_transformer_parallel()
