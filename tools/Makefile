--- conflicted
+++ resolved
@@ -23,11 +23,8 @@
 
 extra: nkf.done sentencepiece.done mecab.done moses.done
 
-<<<<<<< HEAD
-ifeq (($shell which nvcc),) # No 'nvcc' found
-=======
+
 ifeq (($shell which nvidia-smi),) # No 'nvcc' found
->>>>>>> 1f758b54
 CONDA_PYTORCH := pytorch=$(TH_VERSION) cudatoolkit=$(CUDA_VERSION)
 else
 CONDA_PYTORCH := pytorch-cpu=$(TH_VERSION)
